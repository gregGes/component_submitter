from micado_parser import MiCADOParser
from plugins_gestion import PluginsGestion
import sys
from micado_validator import MultiError
from abstracts.exceptions import AdaptorCritical, AdaptorError
import utils
import json
import ruamel.yaml as yaml
import os
import time
from random import randint
from submitter_config import SubmitterConfig
import logging
""" set up of Logging """
config = SubmitterConfig()
LEVEL = config.main_config['log_level']
FILENAME = config.main_config['path_log']
logging.basicConfig(filename=FILENAME, level=LEVEL, format="%(asctime)s - %(lineno)d - %(name)s - %(levelname)s - %(message)s")
logger=logging.getLogger("submitter."+__name__)

"""define the Handler which write message to sys.stderr"""
console = logging.StreamHandler()
console.setLevel(LEVEL)
""" set format which is simpler for console use"""
formatter = logging.Formatter('%(name)-12s: %(levelname)-8s %(message)s')

console.setFormatter(formatter)

""" add the handler to the root logger"""
logging.getLogger('').addHandler(console)

JSON_FILE = "system/ids.json"


class SubmitterEngine(object):
    """ SubmitterEngine class that is the main one that is used to treat with the application. """
    def __init__(self):
        """
        instantiate the SubmitterEngine class. Retrieving the JSON_DATA file to see if there's any
        other application that were already launched previously, if not creation of it.
        """
        super(SubmitterEngine, self).__init__()
        logger.debug("init of submitter engine class")

        try:
            with open(JSON_FILE, 'r') as json_data:
                logger.debug("instantiation of dictionary app_list with {}".format(JSON_FILE))
                self.app_list = json.load(json_data)
        except FileNotFoundError:
            logger.debug("file {} doesn't exist so isntantiation of empty directory of app_list".format(JSON_FILE))
            self.app_list = dict()
        logger.debug("load configurations")
        self.object_config = SubmitterConfig()
        self.adaptors_class_name = []
        self._get_adaptors_class()

    def launch(self, path_to_file, id_app, parsed_params=None):
        """
        Launch method, that will call the in-method egine to execute the application
        Creating empty list for the whole class adaptor and executed adaptor
        :params: path_to_file, parsed_params
        :types: string, dictionary
        .. note::
            For the time being we only have one "workflow engine" but we could extend this
            launch method to accept another parameter to be able to choose which engine to
            launch
        """

        logger.info("******  Launching the application ****** \n****** located there {} and with params {}******".format(path_to_file, parsed_params))
        if self.app_list and not self.object_config.main_config['dry_run']:
            raise Exception("An application is already running, MiCADO doesn't currently support multi applications")
            return
        template = self._micado_parser_upload(path_to_file, parsed_params)
        self.object_config.mapping(template)

        dict_object_adaptors = self._instantiate_adaptors(id_app, template)
        logger.debug("list of objects adaptor: {}".format(dict_object_adaptors))
        #self._save_file(id_app, path_to_file)
        self.app_list.update({id_app: {"components":list(dict_object_adaptors.keys()), "adaptors_object": dict_object_adaptors}})
        self._update_json()
        logger.info("dictionnaty of id is: {}".format(self.app_list))

        self._engine(dict_object_adaptors, template, id_app)

        logger.info("launched process done")
        logger.info("*********************")
        return id_app

    def undeploy(self, id_app, force=False):
        """
        Undeploy method will remove the application from the infrastructure.
        :params: id
        :type: string
        """
        logger.info("****** proceding to the undeployment of the application *****")

        try:
            if id_app not in self.app_list.keys() and not force:
                raise Exception("application doesn't exist")
        except AttributeError:
            logger.error("no application has been detected on the infrastructure trying to see if force flag present")
            if not force:
                raise Exception("no application detected")
            else:
                logger.info("force flag detected, preceeding to undeploy")


        dict_object_adaptors = self._instantiate_adaptors(id_app)
        logger.debug("{}".format(dict_object_adaptors))


        self._undeploy(dict_object_adaptors)

        self._cleanup(id_app, dict_object_adaptors)
        if self.app_list:
            self.app_list.pop(id_app)
            self._update_json()
        logger.info("undeploy process done")
        logger.info("*********************")


    def update(self, id_app, path_to_file, parsed_params = None):
        """
        Update method that will be updating the application we want to update.

        :params id: id of the application we want to update
        :params type: string

        :params path_to_file: path to the template file
        :params type: string

        :params parse_params: dictionary containing the value we want to use as the value of the input section
        :params type: dictionary

        """

        logger.info("****** proceding to the update of the application {}******".format(id_app))

        template = self._micado_parser_upload(path_to_file, parsed_params)
        self.object_config.mapping(template)
        dict_object_adaptors = self._instantiate_adaptors(id_app, template)
        logger.debug("list of adaptor created: {}".format(dict_object_adaptors))
        self._update(dict_object_adaptors, id_app)
        logger.info("update process done")
        logger.info("*******************")


    def _engine(self,adaptors, template, app_id):
        """ Engine itself. Creates first a id, then parse the input file. Retreive the list of id created by the translate methods of the adaptors.
        Excute those id in their respective adaptor. Update the app_list and the json file.
        """

        try:
            self._translate(adaptors)
            executed_adaptors = self._execute(app_id, adaptors)
            logger.debug(executed_adaptors)

        except MultiError as e:
            raise
        except AdaptorCritical as e:
            for adaptor in reversed(executed_adaptors):
                self._undeploy(adaptor, id_app)
            raise

    def _micado_parser_upload(self, path, parsed_params):
        """ Parse the file and retrieve the object """
        logger.debug("instantiation of submitter and retrieve template")
        parser = MiCADOParser()
        template= parser.set_template(path=path, parsed_params=parsed_params)
        logger.info("Valid & Compatible TOSCA template")
        return template


    def _get_adaptors_class(self):
        """ Retrieve the list of the differrent class adaptors """
        logger.debug("retreive the adaptors class")
        adaptor_list = self.object_config.get_list_adaptors()
        PG=PluginsGestion()
        for k in adaptor_list:
            adaptor = PG.get_plugin(k)
            logger.debug("adaptor found {}".format(adaptor))
            self.adaptors_class_name.append(adaptor)
        logger.debug("list of adaptors instantiated: {}".format(self.adaptors_class_name))


    def _instantiate_adaptors(self, app_id, template = None):
        """ Instantiate the list of adaptors from the adaptors class list

            :params app_id: id of the application
            :params app_ids: list of ids to specify the adaptors (can be None)
            :params template: template of the application

            if provide list of adaptors object and app_id

            :returns: list of adaptors

        """
        adaptors = dict()
        if template is not None:
            for adaptor in self.adaptors_class_name:
                logger.debug("instantiate {}, template".format(adaptor))
                adaptor_id="{}_{}".format(app_id, adaptor.__name__)
                obj = adaptor(adaptor_id, self.object_config.adaptor_config[adaptor.__name__], template = template)
                adaptors[adaptor.__name__] = obj
                #adaptors.append(obj)
            return adaptors

        elif template is None:
            for adaptor in self.adaptors_class_name:
                logger.debug("instantiate {}, no template".format(adaptor))
                adaptor_id="{}_{}".format(app_id, adaptor.__name__)
                obj = adaptor(adaptor_id,self.object_config.adaptor_config[adaptor.__name__])
                #adaptors.append(obj)
                adaptors[adaptor.__name__] = obj

                logger.debug("done instntiation of {}".format(adaptor))

            return adaptors


    def _translate(self, adaptors):
        """ Launch the translate engine """
        logger.debug("launch of translate method")
        logger.info("translate method called in all the adaptors")

        for step in self.object_config.step_config['translate']:
            logger.info("translating method call from {}".format(step))
            while True:
                try:
                    adaptors[step].translate()
                except AdaptorError as e:
                    continue
                break

    def _execute(self, app_id, adaptors):
        """ method called by the engine to launch the adaptors execute methods """
        logger.info("launch of the execute methods in each adaptors in a serial way")
        executed_adaptors = []
        self.app_list[app_id]["output"] = {}
        for step in self.object_config.step_config['execute']:
            adaptors[step].execute()
            executed_adaptors.append(adaptors[step])
            output = getattr(adaptors[step], "output", None)
            if output:
                self.app_list[app_id]["output"].update({step:output})
<<<<<<< HEAD
=======

        # for adaptor in adaptors:
        #         logger.debug("\t execute adaptor: {}".format(adaptor))
        #         #Step(adaptor).execute()
        #         adaptor.execute()
        #         try:
        #             #self.app_list.update(app_id, Step(adaptor).output)
        #             #self.app_list.update(app_id, adaptor.output)
        #             self.app_list[app_id] = adaptor.output
        #
        #         except AttributeError as e:
        #             logger.warning("the Adaptor doesn't provide a output attribute")
>>>>>>> c7a46b51

        self._update_json()

        return executed_adaptors

    def _undeploy(self, adaptors):
        """ method called by the engine to launch the adaptor undeploy method of a specific component identified by its ID"""
        logger.info("undeploying component")
        for step in self.object_config.step_config['undeploy']:
            adaptors[step].undeploy()

    def _update(self, adaptors, app_id):
        """ method that will translate first the new component and then see if there's a difference, and then execute"""
        logger.info("update of each components related to the application wanted")
        for step in self.object_config.step_config['update']:
            adaptors[step].update()
            output = getattr(adaptors[step], "output", None)
            if output:
                self.app_list[app_id]["output"].update({step:output})

    def query(self, query, app_id):
        """ query """
        for adaptor in self._instantiate_adaptors(app_id).values():
            try:
                result = adaptor.query(query)
            except AttributeError:
                continue
            else:
                return result
        else:
            raise AdaptorCritical("No query method available")

    def get_status(self, app_id):
        """ method to retrieve the status of the differents adaptor"""
        try:
            result = dict()
            for key, value in self.app_list[app_id]["adaptors_object"].items():
                result[key] = value.status

        except KeyError:
            logger.error("application id {} doesn't exist".format(app_id))
            raise KeyError
        return result

    def _cleanup(self, id, adaptors):
        """ method called by the engine to launch the celanup method of all the components for a specific application
        identified by it's ID, and removing the template from files/templates"""

        logger.info("cleaning up the file after undeployment")
        for step in self.object_config.step_config['cleanup']:
            adaptors[step].cleanup()


    def _update_json(self):
        """ method called by the engine to update the json file that will contain the dictionary of the IDs of the applications
        and the list of the IDs of its components link to the ID of the app.

        """
        data_to_save = dict()

        for key, value in self.app_list.items():
            data_to_save = {key: None}
            for k, v in self.app_list[key].items():
                logger.info("key is: {} k is {} v is {}".format(key, k,v))
                if "components" in k or "outputs" in k:
                    data_to_save[key]={ k: v}
        if not data_to_save:
            logger.info("data to save is empty")
            data_to_save = {}


        try:
            with open(JSON_FILE, 'w') as outfile:
                json.dump(data_to_save, outfile)
        except Exception as e:
            logger.warning("{}".format(e))


    def _save_file(self, id_app, path):
        """ method called by the engine to dump the current template being treated to the files/templates directory, with as name
        the ID of the app.
        """
        data = utils.get_yaml_data(path)
        utils.dump_order_yaml(data, "files/templates/{}.yaml".format(id_app))<|MERGE_RESOLUTION|>--- conflicted
+++ resolved
@@ -243,22 +243,7 @@
             output = getattr(adaptors[step], "output", None)
             if output:
                 self.app_list[app_id]["output"].update({step:output})
-<<<<<<< HEAD
-=======
-
-        # for adaptor in adaptors:
-        #         logger.debug("\t execute adaptor: {}".format(adaptor))
-        #         #Step(adaptor).execute()
-        #         adaptor.execute()
-        #         try:
-        #             #self.app_list.update(app_id, Step(adaptor).output)
-        #             #self.app_list.update(app_id, adaptor.output)
-        #             self.app_list[app_id] = adaptor.output
-        #
-        #         except AttributeError as e:
-        #             logger.warning("the Adaptor doesn't provide a output attribute")
->>>>>>> c7a46b51
-
+                
         self._update_json()
 
         return executed_adaptors
