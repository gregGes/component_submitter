--- conflicted
+++ resolved
@@ -107,48 +107,12 @@
         """
         logger.info("Starting Occopus execution {}".format(self.ID))
         self.status = "executing"
-<<<<<<< HEAD
+
         if self.dryrun:
                 logger.info("DRY-RUN: Occopus execution in dry-run mode...")
                 self.status = "DRY-RUN Deployment"
                 return
-=======
-        if self.created:
-            run = False
-            i = 0
-            while not run and i < 5:
-                try:
-                    logger.info("Occopus import starting...")
-                    result = self.occopus.exec_run("occopus-import {0}".format(self.occo_node_path))
-                    logger.info("Occopus import has been successful")
-                    run = True
-                except Exception as e:
-                    i += 1
-                    logger.error("{0}. Try {1} of 5.".format(str(e), i))
-                    time.sleep(5)
-            logger.info(result)
-            if "Successfully imported" in result[1].decode("utf-8"):
-                try:
-                    logger.info("Occopus build starting...")
-                    exit_code, out = self.occopus.exec_run("occopus-build {} -i {} --auth_data_path {} --parallelize"
-                                                      .format(self.occo_infra_path,
-                                                              self.worker_infra_name,
-                                                              self.auth_data_file))
-                    if exit_code == 1:
-                        raise AdaptorCritical(out)
-                    occo_api_call = requests.post("http://{0}/infrastructures/{1}/attach"
-                                              .format(self.occopus_address, self.worker_infra_name))
-                    if occo_api_call.status_code != 200:
-                        raise AdaptorCritical("Cannot submit infra to Occopus API!")
-                    logger.info("Occopus build has been successful")
-                    
-                except docker.errors.APIError as e:
-                    logger.error("{0}. Error caught in calling Docker container".format(str(e)))
-                except requests.exceptions.RequestException as e:
-                    logger.error("{0}. Error caught in call to occopus API".format(str(e)))
-            else:
-                logger.error("Occopus import was unsuccessful!")
->>>>>>> 541afd72
+
         else:
             if self.created:
                 run = False
