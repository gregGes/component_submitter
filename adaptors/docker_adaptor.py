"""
MiCADO Submitter Engine Docker Adaptor
--------------------------------------
A TOSCA to Docker (Swarm) adaptor.
"""

import subprocess
import os
import json
import filecmp
import logging

from toscaparser.tosca_template import ToscaTemplate

import utils
from abstracts import container_orchestrator as abco
from abstracts.exceptions import AdaptorCritical

logger = logging.getLogger("adaptors."+__name__)

#Some hard-coded TOSCA types that are relevant to Docker in this
#implementation of MiCADO
DOCKER_THINGS = (DOCKER_CONTAINER, DOCKER_NETWORK, DOCKER_VOLUME, DOCKER_IMAGE,
                 CONNECT_PROP, ATTACH_PROP) = \
                ("tosca.nodes.MiCADO.Container.Application.Docker",
                 "tosca.nodes.MiCADO.network.Network.Docker",
                 "tosca.nodes.MiCADO.Volume.Docker",
                 "tosca.artifacts.Deployment.Image.Container.Docker",
                 "network", "location")

COMPOSE_VERSION = "3.4"

class DockerAdaptor(abco.ContainerAdaptor):

    """ The Docker adaptor class
    Carries out the deployment of a Dockerised application or application stack
    based on a description of an application provided by a YAML file which
    follows the OpenStack TOSCA language specification.
    Implements abstract methods ``__init__()``, ``translate()``, ``execute()``,
    ``undeploy()`` and ``cleanup()``. Accepts as parameters an **adaptor_id**
    (required) and a **template** (optional). The ``translate()`` and ``update()``
    methods require both an **adaptor_id** and **template**. The ``execute()``,
    ``undeploy()`` and ``cleanup()`` methods require only the **adaptor_id** .
    :param string adaptor_id: The generated ID of the current application stack
    :param template: The ADT / ToscaTemplate of the current application stack
    :type template: ToscaTemplate <toscaparser.tosca_template.ToscaTemplate>
    Usage:
        >>> from docker_adaptor import DockerAdaptor
        >>> container_adapt = DockerAdaptor(<adaptor_id>, <ToscaTemplate>)
        >>> container_adapt.translate()
            (writes compose file to file/output_configs/<adaptor_id>.yaml)
        >>> container_adapt.execute()
            (stack deployed)
        >>> container_adapt.update()
            (stack update if template is changed, otherwise nothing)
        >>> container_adapt.undeploy()
            (stack undeployed)
        >>> container_adapt.cleanup()
            (compose file removed from file/output_configs/)
    """

    def __init__(self, adaptor_id, config, template=None):
        """ Constructor method of the Adaptor as described above """
        super().__init__()
        if template and not isinstance(template, ToscaTemplate):
            raise AdaptorCritical("Template is not a valid TOSCAParser object")

        logger.debug("Initialising the Docker adaptor with ID & TPL...")

        self.config = config
        self.compose_data = {}
        logger.debug("\t\t\t\t\t {}".format(config))
        self.ID = adaptor_id
<<<<<<< HEAD
        self.path = "{}{}.yaml".format(self.config['volume'], self.ID)
        self.tmp_path = "{}tmp_{}.yaml".format(
                                            self.config['volume'], self.ID)
=======
        self.path = "{}/../files/output_configs/{}.yaml".format(os.path.dirname(__file__), self.ID)
        self.tmp_path = "{}/../files/output_configs/tmp_{}.yaml".format(
                                            os.path.dirname(__file__), self.ID)
>>>>>>> c11cb7b2
        self.tpl = template
        self.output = dict()
        logger.info("DockerAdaptor ready to go!")

    def translate(self, tmp=False):
        """ Translate the self.tpl subset to the Compose format
        Does the work of mapping the Docker relevant sections of TOSCA into a
        dictionary following the Docker-Compose format, then dumping output to
        a .yaml file in output_configs/
        :param bool tmp: Set ``True`` for update() - outputfile gets prefix ``tmp_``
        :raises: AdaptorCritical
        """

        logger.info("Starting translation to compose...")
        self.compose_data = {"version": COMPOSE_VERSION}

        for node in self.tpl.nodetemplates:
            if DOCKER_CONTAINER in node.type:
                self._compose_properties(node, "services")
                self._compose_artifacts(node, self.tpl.repositories)
                self._compose_requirements(node)
            elif DOCKER_NETWORK in node.type:
                self._compose_properties(node, "networks")
            elif DOCKER_VOLUME in node.type:
                self._compose_properties(node, "volumes")

        if not self.compose_data.get("services"):
            logger.error("No TOSCA nodes of Docker type!")
            raise AdaptorCritical("No TOSCA nodes of Docker type!")

        if tmp is False:
            utils.dump_order_yaml(
                self.compose_data, self.path)
        else:
            utils.dump_order_yaml(
                self.compose_data, self.tmp_path)


    def execute(self):
        """ Deploy the stack onto the Swarm
        Executes the ``docker stack deploy`` command on the Docker-Compose file
        which was created in ``translate()``
        :raises: AdaptorCritical
        """
        logger.info("Starting Docker execution...")


        try:
<<<<<<< HEAD
            if self.config['dry_run'] is False:
                subprocess.run(["docker", "stack", "deploy", "--compose-file",
                self.path, self.ID[:8]], check=True)
            else:
                logger.info(f'subprocess.run([\"docker\", \"stack\", \"deploy\", '
                        f'\"--compose-file\", \"docker-compose.yaml\", '
                        f'{self.ID[:8]}], check=True)')

=======
            subprocess.run(["docker", "stack", "deploy", "--compose-file",
            self.path, self.ID[:8]], check=True)
>>>>>>> c11cb7b2
        except subprocess.CalledProcessError:
            logger.error("Cannot execute Docker")
            raise AdaptorCritical("Cannot execute Docker")
        except KeyError:
            subprocess.run(["docker", "stack", "deploy", "--compose-file",
            self.path, self.ID[:8]], check=True)

        logger.info("Docker running, trying to get outputs...")
        self._get_outputs()

    def undeploy(self):
        """ Undeploy the stack from Docker
        Runs ``docker stack down`` using the given ID to bring down the stack.
        :raises: AdaptorCritical
        """
        logger.info("Undeploying the application")

        try:
<<<<<<< HEAD
            if self.config['dry_run'] is False:
                subprocess.run(["docker", "stack", "down", self.ID[:8]], check=True)
                logger.debug("Undeploy application with ID: {}".format(self.ID))
            else:
                logger.debug(f'Undeploy application with ID: {self.ID}')

=======
            subprocess.run(["docker", "stack", "down", self.ID[:8]], check=True)
            logger.debug("Undeploy application with ID: {}".format(self.ID))
>>>>>>> c11cb7b2
        except subprocess.CalledProcessError:
            logger.error("Cannot undeploy the stack")
            raise AdaptorCritical("Cannot undeploy the stack")
        except KeyError:
            subprocess.run(["docker", "stack", "down", self.ID[:8]], check=True)
            logger.debug("Undeploy application with ID: {}".format(self.ID))
        logger.info("Stack is down...")

    def cleanup(self):
        """ Remove the associated Compose file
        Removes output file created for this stack from ``files/output_configs/``
        .. note::
          A warning will be logged if the Compose file cannot be removed
        """
        logger.info("Cleanup config for ID {}".format(self.ID))
        try:
            os.remove(self.path)
        except OSError as e:
            logger.warning(e)

    def update(self):
        """ Update an already deployed application stack with a changed ADT
        Translates the template into a ``tmp`` compose file, differentiates ``tmp``
        with the current compose file. If different, replace current compose with
        ``tmp`` compose, and call execute().
        """
        logger.info("Starting the update...")
        logger.debug("Creating temporary template...")
        self.translate(True)

        if not self._differentiate():
            logger.debug("tmp file different, replacing old config and executing")
            os.rename(self.tmp_path, self.path)
            self.execute()
        else:
            try:
                logger.debug("tmp file is the same, removing the tmp file")
                os.remove(self.tmp_path)
            except OSError as e:
                logger.warning(e)

    def _get_outputs(self):
        """ Get outputs and their resultant attributes """
        def get_attribute(service, query):
            """ Get attribute from a service """
            try:
<<<<<<< HEAD
                if self.config['dry_run'] is False:
                    inspect = subprocess.check_output(
                                        ["docker", "service", "inspect", service])
                    [inspect] = json.loads(inspect.decode('UTF-8'))
                else:
                    inspect = {"Endpoint": {"VirtualIPs": "120.12.12.12", "Ports":"120"}}
            except KeyError:
                inspect = subprocess.check_output()(
                                    ["docker", "service", "inspect", service])
=======
                inspect = subprocess.check_output(
                                    ["docker", "service", "inspect", service] )
>>>>>>> c11cb7b2
                [inspect] = json.loads(inspect.decode('UTF-8'))
            except (subprocess.CalledProcessError, TypeError):
                logger.warning("Cannot inspect the service {}".format(service))
            else:
                if query == "ip_address":
                    result = inspect.get("Endpoint").get("VirtualIPs")
                elif query == "port":
                    result = inspect.get("Endpoint").get("Ports")

                logger.info("[OUTPUT] Service: <{}> Attr: <{}>\n"
                            "    RESULT: {}".format(service, query, result))
                self.output.update({query:{"service": service, "result": result}})

        for output in self.tpl.outputs:
            node = output.value.get_referenced_node_template()
            if node.type == DOCKER_CONTAINER:
                service = "{}_{}".format(self.ID[:8], node.name)
                logger.debug("Inspect service: {}".format(service))
                query = output.value.attribute_name
                get_attribute(service, query)
            else:
                logger.warning("{} is not a Docker container!".format(node.name))

    def _differentiate(self):
        """ Compare two compose files """
        return filecmp.cmp(self.path, self.tmp_path)

    def _compose_properties(self, node, key):
        """ Get TOSCA properties, write compose entries """
        properties = node.get_properties()
        entry = {}

        for prop in properties:
            try:
                entry[prop] = node.get_property_value(prop).result()
            except AttributeError as e:
                logger.debug("Error caught {}, trying without .result()".format(e))
                entry[prop] = node.get_property_value(prop)

        # Write the compose data
        self.compose_data.setdefault(key, {}).setdefault(node.name, {}).update(entry)

    def _compose_artifacts(self, node, repositories):
        """ Get TOSCA artifacts, write compose entry"""
        try:
            artifacts = node.entity_tpl.get("artifacts").values()
        except AttributeError:
            raise AdaptorCritical("No artifacts found!")

        for artifact in artifacts:
            if DOCKER_IMAGE in artifact.get("type"):
                break
        else:
            raise AdaptorCritical("No artifact of type <{}>".format(DOCKER_IMAGE))

        repository = artifact.get("repository")
        if repository and "docker_hub" not in repository:
            for repo in repositories:
                if repository == repo.name:
                    repository = repo.reposit
                    break
        else:
            repository = ""

        image = "{}{}".format(repository, artifact["file"])

        # Write the compose data
        node = self.compose_data.setdefault("services", {}).setdefault(node.name, {})
        node["image"] = image

    def _compose_requirements(self, node):
        """ Get TOSCA requirements, write compose entries """
        for requirement in node.requirements:
            req_vals = list(requirement.values())[0]
            related_node = req_vals["node"]

            #disable HostedOn until fully implemented
            if "HostedOn" in str(req_vals):
                #self._create_compose_constraint(node.name, related_node)
                pass

            elif "ConnectsTo" in str(req_vals):
                connector = req_vals["relationship"]["properties"][CONNECT_PROP]
                self._create_compose_connection(node.name, related_node, connector)

            elif "AttachesTo" in str(req_vals):
                connector = req_vals["relationship"]["properties"][ATTACH_PROP]
                self._create_compose_volume(node.name, related_node, connector)

    def _create_compose_volume(self, node, volume, location):
        """ Create a volume entry in the compose data under volumes """
        volume_key = self.compose_data.setdefault("volumes", {})
        volume_key.update({volume: {}})

        # Add the entry for the volume under the current node's key in compose
        node = self.compose_data.setdefault("services", {}) \
                                .setdefault(node, {}).setdefault("volumes", [])
        entry = "{}:{}".format(volume, location)
        if entry not in node:
            node.append(entry)

    def _create_compose_connection(self, node, target, network):
        """ Create a network entry in the compose data under networks """
        network_key = self.compose_data.setdefault("networks", {})
        network_key.update({network: {"driver":"overlay"}})

        # Add the entry for the network under the current node's key in compose
        node = self.compose_data.setdefault("services", {}) \
                                .setdefault(node, {}).setdefault("networks", [])
        if network not in node:
            node.append(network)

        # Add the entry for the network under the target node's key in compose
        target = self.compose_data.setdefault("services", {}) \
                                  .setdefault(target, {}).setdefault("networks", [])
        if network not in target:
            target.append(network)

    def _create_compose_constraint(self, node, host):
        """ Create a constraint entry in the compose data """
        # Add the constraint under services key for the relevant node
        node = self.compose_data.setdefault("services", {}).setdefault(node, {}) \
                                .setdefault("deploy", {}) \
                                .setdefault("placement", {}) \
                                .setdefault("constraints", [])
        entry = "node.labels.host == {}".format(host)
        if entry not in node:
            node.append(entry)<|MERGE_RESOLUTION|>--- conflicted
+++ resolved
@@ -71,15 +71,9 @@
         self.compose_data = {}
         logger.debug("\t\t\t\t\t {}".format(config))
         self.ID = adaptor_id
-<<<<<<< HEAD
         self.path = "{}{}.yaml".format(self.config['volume'], self.ID)
         self.tmp_path = "{}tmp_{}.yaml".format(
                                             self.config['volume'], self.ID)
-=======
-        self.path = "{}/../files/output_configs/{}.yaml".format(os.path.dirname(__file__), self.ID)
-        self.tmp_path = "{}/../files/output_configs/tmp_{}.yaml".format(
-                                            os.path.dirname(__file__), self.ID)
->>>>>>> c11cb7b2
         self.tpl = template
         self.output = dict()
         logger.info("DockerAdaptor ready to go!")
@@ -128,7 +122,6 @@
 
 
         try:
-<<<<<<< HEAD
             if self.config['dry_run'] is False:
                 subprocess.run(["docker", "stack", "deploy", "--compose-file",
                 self.path, self.ID[:8]], check=True)
@@ -137,10 +130,6 @@
                         f'\"--compose-file\", \"docker-compose.yaml\", '
                         f'{self.ID[:8]}], check=True)')
 
-=======
-            subprocess.run(["docker", "stack", "deploy", "--compose-file",
-            self.path, self.ID[:8]], check=True)
->>>>>>> c11cb7b2
         except subprocess.CalledProcessError:
             logger.error("Cannot execute Docker")
             raise AdaptorCritical("Cannot execute Docker")
@@ -159,17 +148,12 @@
         logger.info("Undeploying the application")
 
         try:
-<<<<<<< HEAD
             if self.config['dry_run'] is False:
                 subprocess.run(["docker", "stack", "down", self.ID[:8]], check=True)
                 logger.debug("Undeploy application with ID: {}".format(self.ID))
             else:
                 logger.debug(f'Undeploy application with ID: {self.ID}')
 
-=======
-            subprocess.run(["docker", "stack", "down", self.ID[:8]], check=True)
-            logger.debug("Undeploy application with ID: {}".format(self.ID))
->>>>>>> c11cb7b2
         except subprocess.CalledProcessError:
             logger.error("Cannot undeploy the stack")
             raise AdaptorCritical("Cannot undeploy the stack")
@@ -216,7 +200,6 @@
         def get_attribute(service, query):
             """ Get attribute from a service """
             try:
-<<<<<<< HEAD
                 if self.config['dry_run'] is False:
                     inspect = subprocess.check_output(
                                         ["docker", "service", "inspect", service])
@@ -226,10 +209,6 @@
             except KeyError:
                 inspect = subprocess.check_output()(
                                     ["docker", "service", "inspect", service])
-=======
-                inspect = subprocess.check_output(
-                                    ["docker", "service", "inspect", service] )
->>>>>>> c11cb7b2
                 [inspect] = json.loads(inspect.decode('UTF-8'))
             except (subprocess.CalledProcessError, TypeError):
                 logger.warning("Cannot inspect the service {}".format(service))
