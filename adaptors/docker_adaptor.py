"""
MiCADO Submitter Engine Docker Adaptor
--------------------------------------

A TOSCA to Docker (Swarm) adaptor.
"""

import subprocess
import os
import json
import filecmp
import logging

from toscaparser.tosca_template import ToscaTemplate

import utils
from abstracts import container_orchestrator as abco
from abstracts.exceptions import AdaptorCritical

logger = logging.getLogger("adaptors."+__name__)

#Some hard-coded TOSCA types that are relevant to Docker in this
#implementation of MiCADO
DOCKER_THINGS = (DOCKER_CONTAINER, DOCKER_NETWORK, DOCKER_VOLUME, DOCKER_IMAGE,
                 CONNECT_PROP, ATTACH_PROP) = \
                ("tosca.nodes.MiCADO.Container.Application.Docker",
                 "tosca.nodes.MiCADO.network.Network.Docker",
                 "tosca.nodes.MiCADO.Volume.Docker",
                 "tosca.artifacts.Deployment.Image.Container.Docker",
                 "network", "location")

class DockerAdaptor(abco.ContainerAdaptor):

    """ The Docker adaptor class

    Carries out the deployment of a Dockerised application or application stack
    based on a description of an application provided by a YAML file which
    follows the OpenStack TOSCA language specification.

    Implements abstract methods ``__init__()``, ``translate()``, ``execute()``,
    ``undeploy()`` and ``cleanup()``. Accepts as parameters an **adaptor_id**
    (required) and a **template** (optional). The ``translate()`` and ``update()``
    methods require both an **adaptor_id** and **template**. The ``execute()``,
    ``undeploy()`` and ``cleanup()`` methods require only the **adaptor_id** .

    :param string adaptor_id: The generated ID of the current application stack
    :param template: The ADT / ToscaTemplate of the current application stack
    :type template: ToscaTemplate <toscaparser.tosca_template.ToscaTemplate>

    Usage:
        >>> from docker_adaptor import DockerAdaptor
        >>> container_adapt = DockerAdaptor(<adaptor_id>, <ToscaTemplate>)
        >>> container_adapt.translate()
            (writes compose file to file/output_configs/<adaptor_id>.yaml)
        >>> container_adapt.execute()
            (stack deployed)
        >>> container_adapt.update()
            (stack update if template is changed, otherwise nothing)
        >>> container_adapt.undeploy()
            (stack undeployed)
        >>> container_adapt.cleanup()
            (compose file removed from file/output_configs/)


    """

    def __init__(self, adaptor_id, template=None):
        """ Constructor method of the Adaptor as described above """
        super().__init__()
        if template and not isinstance(template, ToscaTemplate):
            raise AdaptorCritical("Template is not a valid TOSCAParser object")

        logger.debug("Initialising the Docker adaptor with ID & TPL...")
        self.compose_data = {}
        self.ID = adaptor_id
<<<<<<< HEAD
        self.template = template
        self.output = dict()
=======
        self.tpl = template
>>>>>>> 361623eb
        logger.info("DockerAdaptor ready to go!")

    def translate(self, tmp=False):
        """ Translate the self.tpl subset to the Compose format

        Does the work of mapping the Docker relevant sections of TOSCA into a
        dictionary following the Docker-Compose format, then dumping output to
        a .yaml file in output_configs/

        :param bool tmp: Set ``True`` for update() - outputfile gets prefix ``tmp_``

        :raises: AdaptorCritical
        """

        logger.info("Starting translation to compose...")
        self.compose_data = {"version":"3.4"}

        for node in self.tpl.nodetemplates:
            if DOCKER_CONTAINER in node.type:
                self._get_properties(node, "services")
                self._get_artifacts(node, self.tpl.repositories)

        if not self.compose_data.get("services"):
            logger.error("No TOSCA nodes of Docker type!")
            raise AdaptorCritical("No TOSCA nodes of Docker type!")

        for node in self.tpl.nodetemplates:
            if DOCKER_CONTAINER in node.type:
                self._get_requirements(node)
            elif DOCKER_NETWORK in node.type:
                self._get_properties(node, "networks")
            elif DOCKER_VOLUME in node.type:
                self._get_properties(node, "volumes")

        if tmp is False:
            utils.dump_order_yaml(
                self.compose_data, f'files/output_configs/{self.ID}.yaml')
        else:
            utils.dump_order_yaml(
                self.compose_data, f'files/output_configs/tmp_{self.ID}.yaml')


    def execute(self):
        """ Deploy the stack onto the Swarm

        Executes the ``docker stack deploy`` command on the Docker-Compose file
        which was created in ``translate()``

        :raises: AdaptorCritical
        """
        logger.info("Starting Docker execution...")

        # Commented code makes dry-runs possible (no Docker in our test env)
        try:
            #subprocess.run(["docker", "stack", "deploy", "--compose-file",
            #f'output_configs/{self.ID}.yaml', self.ID], check=True)
            logger.info(f'subprocess.run([\"docker\", \"stack\", \"deploy\", '
                        f'\"--compose-file\", \"docker-compose.yaml\", '
                        f'{self.ID}], check=True)')
        except subprocess.CalledProcessError:
            logger.error("Cannot execute Docker")
            raise AdaptorCritical("Cannot execute Docker")
        logger.info("Docker running, trying to get outputs...")
        self._get_outputs()

    def undeploy(self):
        """ Undeploy the stack from Docker

        Runs ``docker stack down`` using the given ID to bring down the stack.

        :raises: AdaptorCritical
        """
        logger.info("Undeploying the application")

        # Commented code is so for dry-runs (no Docker in test-env)
        try:
            #subprocess.run(["docker", "stack", "down", self.ID], check=True)
            logger.debug(f'Undeploy application with ID: {self.ID}')
        except subprocess.CalledProcessError:
            logger.error("Cannot undeploy the stack")
            raise AdaptorCritical("Cannot undeploy the stack")
        logger.info("Stack is down...")

    def cleanup(self):
        """ Remove the associated Compose file

        Removes output file created for this stack from ``files/output_configs/``

        .. note::
          A warning will be logged if the Compose file cannot be removed
        """
        logger.info(f'Cleanup config for ID {self.ID}')
        try:
            os.remove(f'files/output_configs/{self.ID}.yaml')
        except OSError as e:
            logger.warning(e)

    def update(self):
        """ Update an already deployed application stack with a changed ADT

        Translates the template into a ``tmp`` compose file, differentiates ``tmp``
        with the current compose file. If different, replace current compose with
        ``tmp`` compose, and call execute().
        """
        logger.info("Starting the update...")
        logger.debug("Creating temporary template...")
        self.translate(True)

        if not self._differentiate():
            logger.debug("tmp file different, replacing old config and executing")
            os.rename(f'files/output_configs/tmp_{self.ID}.yaml',
                      f'files/output_configs/{self.ID}.yaml')
            self.execute()
        else:
            try:
                logger.debug("tmp file is the same, removing the tmp file")
                os.remove(f'files/output_configs/tmp_{self.ID}.yaml')
            except OSError as e:
                logger.warning(e)

<<<<<<< HEAD
        self._get_outputs()


=======
>>>>>>> 361623eb
    def _get_outputs(self):
        """ Get outputs and their resultant attributes """
        def get_attribute(service, query):
            """ Get attribute from a service """
            try:
<<<<<<< HEAD
            #    inspect = subprocess.check_output(
            #                        ["docker", "service", "inspect", service] )
            #    [inspect] = json.loads(inspect.decode('UTF-8'))
                inspect = {"Endpoint": {"VirtualIPs": "120.12.12.12", "Ports":"120"}}
=======
                inspect = subprocess.check_output(
                    ["docker", "service", "inspect", service])
                [inspect] = json.loads(inspect.decode('UTF-8'))
>>>>>>> 361623eb
            except (subprocess.CalledProcessError, TypeError):
                logger.warning(f'Cannot inspect the service {service}')
            else:
                if query == "ip_address":
                    result = inspect.get("Endpoint").get("VirtualIPs")
                elif query == "port":
                    result = inspect.get("Endpoint").get("Ports")

<<<<<<< HEAD
                logger.info("[OUTPUT] Service: <{}> Attr: <{}>\n  RESULT: {}"
                            .format(service, query, result))
                self.output.update({query:{"service": service, "result": result}})

        for output in self.template.outputs:
=======
                logger.info(f'[OUTPUT] Service: <{service}> Attr: <{query}>\n'
                            f'RESULT: {result}')

        for output in self.tpl.outputs:
>>>>>>> 361623eb
            node = output.value.get_referenced_node_template()
            if node.type == DOCKER_CONTAINER:
                service = f'{self.ID}_{node.name}'
                logger.debug(f'Inspect service: {service}')
                query = output.value.attribute_name
<<<<<<< HEAD
                get_attribute(service, query)
=======
                #Code commented for dry-runs....
                #get_attribute(service, query)
>>>>>>> 361623eb

    def _differentiate(self):
        """ Compare two compose files """
        return filecmp.cmp(f'files/output_configs/{self.ID}.yaml',
                           f'files/output_configs/tmp_{self.ID}.yaml')

    def _get_properties(self, node, key):
        """ Get TOSCA properties """
        properties = node.get_properties()
        entry = {node.name: {}}

        for prop in properties:
            try:
                entry[node.name][prop] = node.get_property_value(prop).result()
            except AttributeError as e:
                logger.debug(f'Error caught {e}, trying without .result()')
                entry[node.name][prop] = node.get_property_value(prop)

        # Write the compose data
        self._create_compose_properties(key, entry)

    def _get_artifacts(self, node, repositories):
        """ Get TOSCA artifacts """
        try:
            artifacts = node.entity_tpl.get("artifacts").values()
        except AttributeError:
            raise AdaptorCritical("No artifacts found!")

        artifact = None
        for artifact in artifacts:
            if DOCKER_IMAGE in artifact.get("type"):
                break
        else:
            raise AdaptorCritical(f'No artifact of type <{DOCKER_IMAGE}>')

        repository = artifact.get("repository")
        if repository and "docker_hub" not in repository:
            for repo in repositories:
                if repository == repo.name:
                    repository = repo.reposit
                    break
        else:
            repository = ""

        image = artifact["file"]
        image = f'{repository}{image}'

        # Write the compose data
        self._create_compose_image(node.name, image)

    def _get_requirements(self, node):
        """ Get TOSCA requirements """
        for requirement in node.requirements:
            req_vals = list(requirement.values())[0]
            related_node = req_vals["node"]

            #disable HostedOn until fully implemented
            if "HostedOn" in str(req_vals):
                #self._create_compose_constraint(node.name, related_node)
                pass

            elif "ConnectsTo" in str(req_vals):
                connector = req_vals["relationship"]["properties"][CONNECT_PROP]
                self._create_compose_connection(node.name, related_node, connector)

            elif "AttachesTo" in str(req_vals):
                connector = req_vals["relationship"]["properties"][ATTACH_PROP]
                self._create_compose_volume(node.name, related_node, connector)

    def _create_compose_image(self, node, image):
        """ Create an image entry in the compose data under image: """
        node = self.compose_data.setdefault("services", {}).setdefault(node, {})
        if "image" not in node:
            node["image"] = image

    def _create_compose_properties(self, key, entry):
        """ Create entries in the compose data under properties: """
        self.compose_data.setdefault(key, {}).update(entry)

    def _create_compose_volume(self, node, volume, location):
        """ Create a volume entry in the compose data under volumes: """
        volume_key = self.compose_data.setdefault("volumes", {})
        if volume not in volume_key:
            volume_key[volume] = {}

        # Add the entry for the volume under the current node's key in compose
        node = self.compose_data["services"][node].setdefault("volumes", [])
        entry = f'{volume}:{location}'
        if entry not in node:
            node.append(entry)

    def _create_compose_connection(self, node, target, network):
        """ Create a network entry in the compose data under networks: """
        network_key = self.compose_data.setdefault("networks", {})
        if network not in network_key:
            network_key[network] = {"driver":"overlay"}

        # Add the entry for the network under the current node's key in compose
        node = self.compose_data["services"][node].setdefault("networks", [])
        if network not in node:
            node.append(network)

        # Add the entry for the network under the target node's key in compose
        target = self.compose_data["services"][target].setdefault("networks", [])
        if network not in target:
            target.append(network)

    def _create_compose_constraint(self, node, host):
        """ Create a constraint entry in the compose data """
        # Add the constraint under services key for the relevant node
        node = self.compose_data["services"][node].setdefault("deploy", {}) \
                                                  .setdefault("placement", {}) \
                                                  .setdefault("constraints", [])
        entry = f'node.labels.host == {host}'
        if entry not in node:
            node.append(entry)<|MERGE_RESOLUTION|>--- conflicted
+++ resolved
@@ -73,12 +73,8 @@
         logger.debug("Initialising the Docker adaptor with ID & TPL...")
         self.compose_data = {}
         self.ID = adaptor_id
-<<<<<<< HEAD
-        self.template = template
+        self.tpl = template
         self.output = dict()
-=======
-        self.tpl = template
->>>>>>> 361623eb
         logger.info("DockerAdaptor ready to go!")
 
     def translate(self, tmp=False):
@@ -199,27 +195,18 @@
             except OSError as e:
                 logger.warning(e)
 
-<<<<<<< HEAD
         self._get_outputs()
 
 
-=======
->>>>>>> 361623eb
     def _get_outputs(self):
         """ Get outputs and their resultant attributes """
         def get_attribute(service, query):
             """ Get attribute from a service """
             try:
-<<<<<<< HEAD
             #    inspect = subprocess.check_output(
             #                        ["docker", "service", "inspect", service] )
             #    [inspect] = json.loads(inspect.decode('UTF-8'))
                 inspect = {"Endpoint": {"VirtualIPs": "120.12.12.12", "Ports":"120"}}
-=======
-                inspect = subprocess.check_output(
-                    ["docker", "service", "inspect", service])
-                [inspect] = json.loads(inspect.decode('UTF-8'))
->>>>>>> 361623eb
             except (subprocess.CalledProcessError, TypeError):
                 logger.warning(f'Cannot inspect the service {service}')
             else:
@@ -228,29 +215,17 @@
                 elif query == "port":
                     result = inspect.get("Endpoint").get("Ports")
 
-<<<<<<< HEAD
                 logger.info("[OUTPUT] Service: <{}> Attr: <{}>\n  RESULT: {}"
                             .format(service, query, result))
                 self.output.update({query:{"service": service, "result": result}})
 
-        for output in self.template.outputs:
-=======
-                logger.info(f'[OUTPUT] Service: <{service}> Attr: <{query}>\n'
-                            f'RESULT: {result}')
-
         for output in self.tpl.outputs:
->>>>>>> 361623eb
             node = output.value.get_referenced_node_template()
             if node.type == DOCKER_CONTAINER:
                 service = f'{self.ID}_{node.name}'
                 logger.debug(f'Inspect service: {service}')
                 query = output.value.attribute_name
-<<<<<<< HEAD
                 get_attribute(service, query)
-=======
-                #Code commented for dry-runs....
-                #get_attribute(service, query)
->>>>>>> 361623eb
 
     def _differentiate(self):
         """ Compare two compose files """
