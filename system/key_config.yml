--- conflicted
+++ resolved
@@ -5,24 +5,13 @@
 Adaptor_config:
  SecurityEnforcerAdaptor:
    types:
-<<<<<<< HEAD
-     - "tosca.policies.DockerSecretDistribution"
-   endpoint: "http://127.0.0.1:5001/v1.0"
-   volume: "/Users/greg/Desktop/work/COLA/submitter/greg_fork/component_submitter/files/output_configs/"
-=======
      - "tosca.policies.Scaling.*"
    endoint: "endpoint"
    volume: "/var/lib/submitter/security_workdir_example/"
->>>>>>> afe6fda5
 
 
  DockerAdaptor:
    types:
      - "tosca.nodes.MiCADO.Container.Application.Docker"
-<<<<<<< HEAD
-   endpoint: "endpoint"
-   volume: "/Users/greg/Desktop/work/COLA/submitter/greg_fork/component_submitter/files/output_configs/"
-=======
    endoint: "endpoint"
-   volume: "/var/lib/submitter/files/output_configs/"
->>>>>>> afe6fda5
+   volume: "/var/lib/submitter/files/output_configs/"