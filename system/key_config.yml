<<<<<<< HEAD
main_config:
  dry_run: True
  path_log: "/Users/greg/Desktop/work/COLA/submitter/greg_fork/component_submitter/submitter.log"
=======
config:
  dry_run: False
  path_log: "/var/lib/submitter/submitter.log"
>>>>>>> 69e36166

step:
  translate:
    - SecurityEnforcerAdaptor
    - DockerAdaptor
  execute:
    - DockerAdaptor
    - SecurityEnforcerAdaptor
  update:
    - DockerAdaptor
    - SecurityEnforcerAdaptor
  undeploy:
    - SecurityEnforcerAdaptor
    - DockerAdaptor
  cleanup:
    - DockerAdaptor
    - SecurityEnforcerAdaptor


adaptor_config:
 SecurityEnforcerAdaptor:
   types:
<<<<<<< HEAD
     - "tosca.policies.DockerSecretDistribution"
   endpoint: "http://127.0.0.1:5001/v1.0"
#   volume: "/Users/greg/Desktop/work/COLA/submitter/greg_fork/component_submitter/files/output_configs/"
   volume: "/var/lib/micado/toscasubmitter/src/"
=======
     - "tosca.policies.Scaling.*"
   endoint: "endpoint"
   volume: "/var/lib/submitter/security_workdir_example/"

>>>>>>> 69e36166

 DockerAdaptor:
   types:
     - "tosca.nodes.MiCADO.Container.Application.Docker"
<<<<<<< HEAD
#   volume: "/Users/greg/Desktop/work/COLA/submitter/greg_fork/component_submitter/files/output_configs/"
=======
   endoint: "endpoint"
   volume: "/var/lib/submitter/files/output_configs/"
>>>>>>> 69e36166
<|MERGE_RESOLUTION|>--- conflicted
+++ resolved
@@ -1,12 +1,6 @@
-<<<<<<< HEAD
-main_config:
-  dry_run: True
-  path_log: "/Users/greg/Desktop/work/COLA/submitter/greg_fork/component_submitter/submitter.log"
-=======
 config:
   dry_run: False
   path_log: "/var/lib/submitter/submitter.log"
->>>>>>> 69e36166
 
 step:
   translate:
@@ -29,24 +23,13 @@
 adaptor_config:
  SecurityEnforcerAdaptor:
    types:
-<<<<<<< HEAD
-     - "tosca.policies.DockerSecretDistribution"
-   endpoint: "http://127.0.0.1:5001/v1.0"
-#   volume: "/Users/greg/Desktop/work/COLA/submitter/greg_fork/component_submitter/files/output_configs/"
-   volume: "/var/lib/micado/toscasubmitter/src/"
-=======
      - "tosca.policies.Scaling.*"
    endoint: "endpoint"
    volume: "/var/lib/submitter/security_workdir_example/"
 
->>>>>>> 69e36166
 
  DockerAdaptor:
    types:
      - "tosca.nodes.MiCADO.Container.Application.Docker"
-<<<<<<< HEAD
-#   volume: "/Users/greg/Desktop/work/COLA/submitter/greg_fork/component_submitter/files/output_configs/"
-=======
    endoint: "endpoint"
-   volume: "/var/lib/submitter/files/output_configs/"
->>>>>>> 69e36166
+   volume: "/var/lib/submitter/files/output_configs/"